// Copyright 2014 ISRG.  All rights reserved
// This Source Code Form is subject to the terms of the Mozilla Public
// License, v. 2.0. If a copy of the MPL was not distributed with this
// file, You can obtain one at http://mozilla.org/MPL/2.0/.

// This package provides utilities that underlie the specific commands.
// The idea is to make the specific command files very small, e.g.:
//
//    func main() {
//      app := cmd.NewAppShell("command-name")
//      app.Action = func(c cmd.Config) {
//        // command logic
//      }
//      app.Run()
//    }
//
// All commands share the same invocation pattern.  They take a single
// parameter "-config", which is the name of a JSON file containing
// the configuration for the app.  This JSON file is unmarshalled into
// a Config object, which is provided to the app.

package cmd

import (
	"encoding/json"
	"encoding/pem"
	"errors"
	"fmt"
	"io/ioutil"
	"log"
	"net"
	"net/http"
	_ "net/http/pprof"
	"os"
	"runtime"
	"time"

	"github.com/letsencrypt/boulder/Godeps/_workspace/src/github.com/cactus/go-statsd-client/statsd"
	cfsslConfig "github.com/letsencrypt/boulder/Godeps/_workspace/src/github.com/cloudflare/cfssl/config"
	"github.com/letsencrypt/boulder/Godeps/_workspace/src/github.com/codegangsta/cli"
	"github.com/letsencrypt/boulder/core"
)

// Config stores configuration parameters that applications
// will need.  For simplicity, we just lump them all into
// one struct, and use encoding/json to read it from a file.
//
// Note: NO DEFAULTS are provided.
type Config struct {
	ActivityMonitor struct {
		// DebugAddr is the address to run the /debug handlers on.
		DebugAddr string
	}

	// General
	AMQP struct {
		Server   string
		Insecure bool
		RA       Queue
		VA       Queue
		SA       Queue
		CA       Queue
		OCSP     Queue
		TLS      *TLSConfig
	}

	WFE struct {
		BaseURL       string
		ListenAddress string

		CertCacheDuration           string
		CertNoCacheExpirationWindow string
		IndexCacheDuration          string
		IssuerCacheDuration         string

		// DebugAddr is the address to run the /debug handlers on.
		DebugAddr string
	}

	CA CAConfig

	Monolith struct {
		// DebugAddr is the address to run the /debug handlers on.
		DebugAddr string
	}

	RA struct {
		// DebugAddr is the address to run the /debug handlers on.
		DebugAddr string
	}

	SA struct {
		DBDriver  string
		DBConnect string

		// DebugAddr is the address to run the /debug handlers on.
		DebugAddr string
	}

	VA struct {
		UserAgent string

		// DebugAddr is the address to run the /debug handlers on.
		DebugAddr string
	}

	SQL struct {
		CreateTables bool
		SQLDebug     bool
	}

	Statsd struct {
		Server string
		Prefix string
	}

	Syslog struct {
		Network string
		Server  string
		Tag     string
	}

	Revoker struct {
		DBDriver  string
		DBConnect string
	}

	Mailer struct {
		Server   string
		Port     string
		Username string
		Password string

		DBDriver  string
		DBConnect string

		CertLimit int
		NagTimes  []string
		// Path to a text/template email template
		EmailTemplate string

		// DebugAddr is the address to run the /debug handlers on.
		DebugAddr string
	}

	OCSPResponder struct {
		DBDriver      string
		DBConnect     string
		Path          string
		ListenAddress string

		// DebugAddr is the address to run the /debug handlers on.
		DebugAddr string
	}

	OCSPUpdater struct {
		DBDriver        string
		DBConnect       string
		MinTimeToExpiry string
		ResponseLimit   int

		// DebugAddr is the address to run the /debug handlers on.
		DebugAddr string
	}

	ExternalCertImporter struct {
		CertsToImportCSVFilename   string
		DomainsToImportCSVFilename string
		CertsToRemoveCSVFilename   string
		StatsdRate                 float32
	}

<<<<<<< HEAD
	Common CommonConfig
=======
	PA struct {
		DBDriver  string
		DBConnect string
	}

	Common struct {
		BaseURL string
		// Path to a PEM-encoded copy of the issuer certificate.
		IssuerCert string
		MaxKeySize int

		DNSResolver string
		DNSTimeout  string
	}
>>>>>>> b3f66fe8

	SubscriberAgreementURL string
}

type CAConfig struct {
	Profile      string
	TestMode     bool
	DBDriver     string
	DBConnect    string
	SerialPrefix int
	Key          KeyConfig
	// LifespanOCSP is how long OCSP responses are valid for; It should be longer
	// than the minTimeToExpiry field for the OCSP Updater.
	LifespanOCSP string
	// How long issued certificates are valid for, should match expiry field
	// in cfssl config.
	Expiry string
	// The maximum number of subjectAltNames in a single certificate
	MaxNames int
	CFSSL    cfsslConfig.Config

	// DebugAddr is the address to run the /debug handlers on.
	DebugAddr string
}

// KeyConfig should contain either a File path to a PEM-format private key,
// or a PKCS11Config defining how to load a module for an HSM.
type KeyConfig struct {
	File   string
	PKCS11 PKCS11Config
}

// PKCS11Config defines how to load a module for an HSM.
type PKCS11Config struct {
	Module string
	Token  string
	PIN    string
	Label  string
}

type CommonConfig struct {
	BaseURL string
	// Path to a PEM-encoded copy of the issuer certificate.
	IssuerCert string
	MaxKeySize int

	DNSResolver string
	DNSTimeout  string

	PolicyDBDriver         string
	PolicyDBConnect        string
	EnforcePolicyWhitelist bool
}

// TLSConfig reprents certificates and a key for authenticated TLS.
type TLSConfig struct {
	CertFile   *string
	KeyFile    *string
	CACertFile *string
}

// Queue describes a queue name
type Queue struct {
	Server string
}

// AppShell contains CLI Metadata
type AppShell struct {
	Action func(Config)
	Config func(*cli.Context, Config) Config
	App    *cli.App
}

// NewAppShell creates a basic AppShell object containing CLI metadata
func NewAppShell(name string) (shell *AppShell) {
	app := cli.NewApp()

	app.Name = name
	app.Version = fmt.Sprintf("0.1.0 [%s]", core.GetBuildID())

	app.Flags = []cli.Flag{
		cli.StringFlag{
			Name:   "config",
			Value:  "config.json",
			EnvVar: "BOULDER_CONFIG",
			Usage:  "Path to Config JSON",
		},
	}

	return &AppShell{App: app}
}

// Run begins the application context, reading config and passing
// control to the default commandline action.
func (as *AppShell) Run() {
	as.App.Action = func(c *cli.Context) {
		configFileName := c.GlobalString("config")
		configJSON, err := ioutil.ReadFile(configFileName)
		FailOnError(err, "Unable to read config file")

		var config Config
		err = json.Unmarshal(configJSON, &config)
		FailOnError(err, "Failed to read configuration")

		if as.Config != nil {
			config = as.Config(c, config)
		}

		as.Action(config)
	}

	err := as.App.Run(os.Args)
	FailOnError(err, "Failed to run application")
}

// VersionString produces a friendly Application version string
func (as *AppShell) VersionString() string {
	return fmt.Sprintf("Versions: %s=(%s %s) Golang=(%s) BuildHost=(%s)", as.App.Name, core.GetBuildID(), core.GetBuildTime(), runtime.Version(), core.GetBuildHost())
}

// FailOnError exits and prints an error message if we encountered a problem
func FailOnError(err error, msg string) {
	if err != nil {
		// AUDIT[ Error Conditions ] 9cc4d537-8534-4970-8665-4b382abe82f3
		fmt.Fprintf(os.Stderr, "%s: %s\n", msg, err)
		os.Exit(1)
	}
}

// ProfileCmd runs forever, sending Go statistics to StatsD.
func ProfileCmd(profileName string, stats statsd.Statter) {
	for {
		var memoryStats runtime.MemStats
		runtime.ReadMemStats(&memoryStats)

		stats.Gauge(fmt.Sprintf("Gostats.%s.Goroutines", profileName), int64(runtime.NumGoroutine()), 1.0)

		stats.Gauge(fmt.Sprintf("Gostats.%s.Heap.Objects", profileName), int64(memoryStats.HeapObjects), 1.0)
		stats.Gauge(fmt.Sprintf("Gostats.%s.Heap.Idle", profileName), int64(memoryStats.HeapIdle), 1.0)
		stats.Gauge(fmt.Sprintf("Gostats.%s.Heap.InUse", profileName), int64(memoryStats.HeapInuse), 1.0)
		stats.Gauge(fmt.Sprintf("Gostats.%s.Heap.Released", profileName), int64(memoryStats.HeapReleased), 1.0)

		gcPauseAvg := int64(memoryStats.PauseTotalNs) / int64(len(memoryStats.PauseNs))

		stats.Timing(fmt.Sprintf("Gostats.%s.Gc.PauseAvg", profileName), gcPauseAvg, 1.0)
		stats.Gauge(fmt.Sprintf("Gostats.%s.Gc.NextAt", profileName), int64(memoryStats.NextGC), 1.0)

		time.Sleep(time.Second)
	}
}

// LoadCert loads a PEM-formatted certificate from the provided path, returning
// it as a byte array, or an error if it couldn't be decoded.
func LoadCert(path string) (cert []byte, err error) {
	if path == "" {
		err = errors.New("Issuer certificate was not provided in config.")
		return
	}
	pemBytes, err := ioutil.ReadFile(path)
	if err != nil {
		return
	}

	block, _ := pem.Decode(pemBytes)
	if block == nil || block.Type != "CERTIFICATE" {
		err = errors.New("Invalid certificate value returned")
		return
	}

	cert = block.Bytes
	return
}

func DebugServer(addr string) {
	if addr == "" {
		log.Fatalf("unable to boot debug server because no address was given for it. Set debugAddr.")
	}
	ln, err := net.Listen("tcp", addr)
	if err != nil {
		log.Fatalf("unable to boot debug server on %#v", addr)
	}
	log.Printf("booting debug server at %#v", addr)
	log.Println(http.Serve(ln, nil))
}<|MERGE_RESOLUTION|>--- conflicted
+++ resolved
@@ -170,12 +170,10 @@
 		StatsdRate                 float32
 	}
 
-<<<<<<< HEAD
-	Common CommonConfig
-=======
 	PA struct {
-		DBDriver  string
-		DBConnect string
+		DBDriver               string
+		DBConnect              string
+		EnforcePolicyWhitelist bool
 	}
 
 	Common struct {
@@ -187,7 +185,6 @@
 		DNSResolver string
 		DNSTimeout  string
 	}
->>>>>>> b3f66fe8
 
 	SubscriberAgreementURL string
 }
@@ -228,20 +225,6 @@
 	Label  string
 }
 
-type CommonConfig struct {
-	BaseURL string
-	// Path to a PEM-encoded copy of the issuer certificate.
-	IssuerCert string
-	MaxKeySize int
-
-	DNSResolver string
-	DNSTimeout  string
-
-	PolicyDBDriver         string
-	PolicyDBConnect        string
-	EnforcePolicyWhitelist bool
-}
-
 // TLSConfig reprents certificates and a key for authenticated TLS.
 type TLSConfig struct {
 	CertFile   *string
