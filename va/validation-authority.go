--- conflicted
+++ resolved
@@ -107,24 +107,12 @@
 	} else {
 		scheme = "http"
 	}
-<<<<<<< HEAD
 
 	url := url.URL{
 		Scheme: scheme,
 		Host:   hostName,
 		Path:   fmt.Sprintf(".well-known/acme-challenge/%s", challenge.Path),
 	}
-	// url := fmt.Sprintf("%s://%s/.well-known/acme-challenge/%s", scheme, hostName, challenge.Path)
-=======
-	var addr string
-	if va.TestMode {
-		addr = "127.0.0.1"
-	} else {
-		addr = addrs[0].String()
-	}
-
-	url := fmt.Sprintf("%s://%s/.well-known/acme-challenge/%s", scheme, hostName, challenge.Path)
->>>>>>> 7dd74251
 
 	// AUDIT[ Certificate Requests ] 11917fa4-10ef-4e0d-9105-bacbe7836a3c
 	va.log.Audit(fmt.Sprintf("Attempting to validate Simple%s for %s", strings.ToUpper(scheme), url.String()))
@@ -146,15 +134,6 @@
 	httpRequest.Host = hostName
 	tr := *http.DefaultTransport.(*http.Transport)
 	// We are talking to a client that does not yet have a certificate,
-<<<<<<< HEAD
-	// so we accept a temporary, invalid one
-	tr.TLSClientConfig = &tls.Config{InsecureSkipVerify: true}
-	// We don't expect to make multiple requests to a client, so close
-	// connection immediately
-	tr.DisableKeepAlives = true
-	originalDial := tr.Dial
-	tr.Dial = func(_, _ string) (net.Conn, error) {
-=======
 	// so we accept a temporary, invalid one.
 	tr.TLSClientConfig = &tls.Config{InsecureSkipVerify: true}
 	// We don't expect to make multiple requests to a client, so close
@@ -165,15 +144,13 @@
 	defaultDial := tr.Dial
 	tr.Dial = func(_, _ string) (net.Conn, error) {
 		// Ignore the addr selected by net/http.
->>>>>>> 7dd74251
 		port := "80"
 		if va.TestMode {
 			port = "5001"
 		} else if scheme == "https" {
 			port = "443"
 		}
-<<<<<<< HEAD
-		return originalDial("tcp", net.JoinHostPort(addr.String(), port))
+		return defaultDial("tcp", net.JoinHostPort(addr.String(), port))
 	}
 	logRedirect := func(req *http.Request, via []*http.Request) error {
 		va.log.Info(fmt.Sprintf("validateSimpleHTTP [%s] redirect from %q to %q", identifier, via[len(via)-1].URL.String(), req.URL.String()))
@@ -183,13 +160,6 @@
 		Transport:     &tr,
 		CheckRedirect: logRedirect,
 		Timeout:       5 * time.Second,
-=======
-		return defaultDial("tcp", net.JoinHostPort(addr, port))
-	}
-	client := http.Client{
-		Transport: &tr,
-		Timeout:   5 * time.Second,
->>>>>>> 7dd74251
 	}
 	httpResponse, err := client.Do(httpRequest)
 
