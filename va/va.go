package va

import (
	"bytes"
	"context"
	"crypto/sha256"
	"crypto/tls"
	"errors"
	"fmt"
	"maps"
	"math/rand/v2"
	"net"
	"net/url"
	"os"
	"regexp"
	"slices"
	"strings"
	"syscall"
	"time"

	"github.com/jmhodges/clock"
	"github.com/prometheus/client_golang/prometheus"
	"google.golang.org/protobuf/proto"

	"github.com/letsencrypt/boulder/bdns"
	"github.com/letsencrypt/boulder/core"
	corepb "github.com/letsencrypt/boulder/core/proto"
	berrors "github.com/letsencrypt/boulder/errors"
	"github.com/letsencrypt/boulder/features"
	bgrpc "github.com/letsencrypt/boulder/grpc"
	"github.com/letsencrypt/boulder/identifier"
	blog "github.com/letsencrypt/boulder/log"
	"github.com/letsencrypt/boulder/metrics"
	"github.com/letsencrypt/boulder/probs"
	vapb "github.com/letsencrypt/boulder/va/proto"
)

const (
	PrimaryPerspective = "Primary"
	allPerspectives    = "all"

	opDCVAndCAA = "dcv+caa"
	opDCV       = "dcv"
	opCAA       = "caa"

	pass = "pass"
	fail = "fail"
)

var (
	// badTLSHeader contains the string 'HTTP /' which is returned when
	// we try to talk TLS to a server that only talks HTTP
	badTLSHeader = []byte{0x48, 0x54, 0x54, 0x50, 0x2f}
	// h2SettingsFrameErrRegex is a regex against a net/http error indicating
	// a malformed HTTP response that matches the initial SETTINGS frame of an
	// HTTP/2 connection. This happens when a server configures HTTP/2 on port
	// :80, failing HTTP-01 challenges.
	//
	// The regex first matches the error string prefix and then matches the raw
	// bytes of an arbitrarily sized HTTP/2 SETTINGS frame:
	//   0x00 0x00 0x?? 0x04 0x00 0x00 0x00 0x00
	//
	// The third byte is variable and indicates the frame size. Typically
	// this will be 0x12.
	// The 0x04 in the fourth byte indicates that the frame is SETTINGS type.
	//
	// See:
	//   * https://tools.ietf.org/html/rfc7540#section-4.1
	//   * https://tools.ietf.org/html/rfc7540#section-6.5
	//
	// NOTE(@cpu): Using a regex is a hack but unfortunately for this case
	// http.Client.Do() will return a url.Error err that wraps
	// a errors.ErrorString instance. There isn't much else to do with one of
	// those except match the encoded byte string with a regex. :-X
	//
	// NOTE(@cpu): The first component of this regex is optional to avoid an
	// integration test flake. In some (fairly rare) conditions the malformed
	// response error will be returned simply as a http.badStringError without
	// the broken transport prefix. Most of the time the error is returned with
	// a transport connection error prefix.
	h2SettingsFrameErrRegex = regexp.MustCompile(`(?:net\/http\: HTTP\/1\.x transport connection broken: )?malformed HTTP response \"\\x00\\x00\\x[a-f0-9]{2}\\x04\\x00\\x00\\x00\\x00\\x00.*"`)
)

// RemoteClients wraps the vapb.VAClient and vapb.CAAClient interfaces to aid in
// mocking remote VAs for testing.
type RemoteClients struct {
	vapb.VAClient
	vapb.CAAClient
}

// RemoteVA embeds RemoteClients and adds a field containing the address of the
// remote gRPC server since the underlying gRPC client doesn't provide a way to
// extract this metadata which is useful for debugging gRPC connection issues.
type RemoteVA struct {
	RemoteClients
	Address     string
	Perspective string
	RIR         string
}

type vaMetrics struct {
	// validationLatency is a histogram of the latency to perform validations
	// from the primary and remote VA perspectives. It's labelled by:
	//   - operation: VA.DoDCV or VA.DoCAA as [dcv|caa|dcv+caa]
	//   - perspective: ValidationAuthorityImpl.perspective
	//   - challenge_type: core.Challenge.Type
	//   - problem_type: probs.ProblemType
	//   - result: the result of the validation as [pass|fail]
	validationLatency                 *prometheus.HistogramVec
	prospectiveRemoteCAACheckFailures prometheus.Counter
	tlsALPNOIDCounter                 *prometheus.CounterVec
	http01Fallbacks                   prometheus.Counter
	http01Redirects                   prometheus.Counter
	caaCounter                        *prometheus.CounterVec
	ipv4FallbackCounter               prometheus.Counter
}

func initMetrics(stats prometheus.Registerer) *vaMetrics {
	validationLatency := prometheus.NewHistogramVec(
		prometheus.HistogramOpts{
			Name:    "validation_latency",
			Help:    "Histogram of the latency to perform validations from the primary and remote VA perspectives",
			Buckets: metrics.InternetFacingBuckets,
		},
		[]string{"operation", "perspective", "challenge_type", "problem_type", "result"},
	)
	stats.MustRegister(validationLatency)
	prospectiveRemoteCAACheckFailures := prometheus.NewCounter(
		prometheus.CounterOpts{
			Name: "prospective_remote_caa_check_failures",
			Help: "Number of CAA rechecks that would have failed due to remote VAs returning failure if consesus were enforced",
		})
	stats.MustRegister(prospectiveRemoteCAACheckFailures)
	tlsALPNOIDCounter := prometheus.NewCounterVec(
		prometheus.CounterOpts{
			Name: "tls_alpn_oid_usage",
			Help: "Number of TLS ALPN validations using either of the two OIDs",
		},
		[]string{"oid"},
	)
	stats.MustRegister(tlsALPNOIDCounter)
	http01Fallbacks := prometheus.NewCounter(
		prometheus.CounterOpts{
			Name: "http01_fallbacks",
			Help: "Number of IPv6 to IPv4 HTTP-01 fallback requests made",
		})
	stats.MustRegister(http01Fallbacks)
	http01Redirects := prometheus.NewCounter(
		prometheus.CounterOpts{
			Name: "http01_redirects",
			Help: "Number of HTTP-01 redirects followed",
		})
	stats.MustRegister(http01Redirects)
	caaCounter := prometheus.NewCounterVec(prometheus.CounterOpts{
		Name: "caa_sets_processed",
		Help: "A counter of CAA sets processed labelled by result",
	}, []string{"result"})
	stats.MustRegister(caaCounter)
	ipv4FallbackCounter := prometheus.NewCounter(prometheus.CounterOpts{
		Name: "tls_alpn_ipv4_fallback",
		Help: "A counter of IPv4 fallbacks during TLS ALPN validation",
	})
	stats.MustRegister(ipv4FallbackCounter)

	return &vaMetrics{
		validationLatency:                 validationLatency,
		prospectiveRemoteCAACheckFailures: prospectiveRemoteCAACheckFailures,
		tlsALPNOIDCounter:                 tlsALPNOIDCounter,
		http01Fallbacks:                   http01Fallbacks,
		http01Redirects:                   http01Redirects,
		caaCounter:                        caaCounter,
		ipv4FallbackCounter:               ipv4FallbackCounter,
	}
}

// PortConfig specifies what ports the VA should call to on the remote
// host when performing its checks.
type portConfig struct {
	HTTPPort  int
	HTTPSPort int
	TLSPort   int
}

// newDefaultPortConfig is a constructor which returns a portConfig with default
// settings.
//
// CABF BRs section 1.6.1: Authorized Ports: One of the following ports: 80
// (http), 443 (https), 25 (smtp), 22 (ssh).
//
// RFC 8555 section 8.3: Dereference the URL using an HTTP GET request. This
// request MUST be sent to TCP port 80 on the HTTP server.
//
// RFC 8737 section 3: The ACME server initiates a TLS connection to the chosen
// IP address. This connection MUST use TCP port 443.
func newDefaultPortConfig() *portConfig {
	return &portConfig{
		HTTPPort:  80,
		HTTPSPort: 443,
		TLSPort:   443,
	}
}

// ValidationAuthorityImpl represents a VA
type ValidationAuthorityImpl struct {
	vapb.UnsafeVAServer
	vapb.UnsafeCAAServer
	log                blog.Logger
	dnsClient          bdns.Client
	issuerDomain       string
	httpPort           int
	httpsPort          int
	tlsPort            int
	userAgent          string
	clk                clock.Clock
	remoteVAs          []RemoteVA
	maxRemoteFailures  int
	accountURIPrefixes []string
	singleDialTimeout  time.Duration
	perspective        string
	rir                string
	isReservedIPFunc   func(ip net.IP) bool

	metrics *vaMetrics
}

var _ vapb.VAServer = (*ValidationAuthorityImpl)(nil)
var _ vapb.CAAServer = (*ValidationAuthorityImpl)(nil)

// NewValidationAuthorityImpl constructs a new VA
func NewValidationAuthorityImpl(
	resolver bdns.Client,
	remoteVAs []RemoteVA,
	userAgent string,
	issuerDomain string,
	stats prometheus.Registerer,
	clk clock.Clock,
	logger blog.Logger,
	accountURIPrefixes []string,
	perspective string,
	rir string,
	reservedIPChecker func(ip net.IP) bool,
) (*ValidationAuthorityImpl, error) {

	if len(accountURIPrefixes) == 0 {
		return nil, errors.New("no account URI prefixes configured")
	}

	for i, va1 := range remoteVAs {
		for j, va2 := range remoteVAs {
			if i != j && va1.Perspective == va2.Perspective {
				return nil, fmt.Errorf("duplicate remote VA perspective %q", va1.Perspective)
			}
		}
	}

	pc := newDefaultPortConfig()

	va := &ValidationAuthorityImpl{
		log:                logger,
		dnsClient:          resolver,
		issuerDomain:       issuerDomain,
		httpPort:           pc.HTTPPort,
		httpsPort:          pc.HTTPSPort,
		tlsPort:            pc.TLSPort,
		userAgent:          userAgent,
		clk:                clk,
		metrics:            initMetrics(stats),
		remoteVAs:          remoteVAs,
		maxRemoteFailures:  maxAllowedFailures(len(remoteVAs)),
		accountURIPrefixes: accountURIPrefixes,
		// singleDialTimeout specifies how long an individual `DialContext` operation may take
		// before timing out. This timeout ignores the base RPC timeout and is strictly
		// used for the DialContext operations that take place during an
		// HTTP-01 challenge validation.
		singleDialTimeout: 10 * time.Second,
		perspective:       perspective,
		rir:               rir,
		isReservedIPFunc:  reservedIPChecker,
	}

	return va, nil
}

// maxAllowedFailures returns the maximum number of allowed failures
// for a given number of remote perspectives, according to the "Quorum
// Requirements" table in BRs Section 3.2.2.9, as follows:
//
//	| # of Distinct Remote Network Perspectives Used | # of Allowed non-Corroborations |
//	| --- | --- |
//	| 2-5 |  1  |
//	| 6+  |  2  |
func maxAllowedFailures(perspectiveCount int) int {
	if perspectiveCount < 2 {
		return 0
	}
	if perspectiveCount < 6 {
		return 1
	}
	return 2
}

// ipError is an error type used to pass though the IP address of the remote
// host when an error occurs during HTTP-01 and TLS-ALPN domain validation.
type ipError struct {
	ip  net.IP
	err error
}

// newIPError wraps an error and the IP of the remote host in an ipError so we
// can display the IP in the problem details returned to the client.
func newIPError(ip net.IP, err error) error {
	return ipError{ip: ip, err: err}
}

// Unwrap returns the underlying error.
func (i ipError) Unwrap() error {
	return i.err
}

// Error returns a string representation of the error.
func (i ipError) Error() string {
	return fmt.Sprintf("%s: %s", i.ip, i.err)
}

// detailedError returns a ProblemDetails corresponding to an error
// that occurred during HTTP-01 or TLS-ALPN domain validation. Specifically it
// tries to unwrap known Go error types and present something a little more
// meaningful. It additionally handles `berrors.ConnectionFailure` errors by
// passing through the detailed message.
func detailedError(err error) *probs.ProblemDetails {
	var ipErr ipError
	if errors.As(err, &ipErr) {
		detailedErr := detailedError(ipErr.err)
		if ipErr.ip == nil {
			// This should never happen.
			return detailedErr
		}
		// Prefix the error message with the IP address of the remote host.
		detailedErr.Detail = fmt.Sprintf("%s: %s", ipErr.ip, detailedErr.Detail)
		return detailedErr
	}
	// net/http wraps net.OpError in a url.Error. Unwrap them.
	var urlErr *url.Error
	if errors.As(err, &urlErr) {
		prob := detailedError(urlErr.Err)
		prob.Detail = fmt.Sprintf("Fetching %s: %s", urlErr.URL, prob.Detail)
		return prob
	}

	var tlsErr tls.RecordHeaderError
	if errors.As(err, &tlsErr) && bytes.Equal(tlsErr.RecordHeader[:], badTLSHeader) {
		return probs.Malformed("Server only speaks HTTP, not TLS")
	}

	var netOpErr *net.OpError
	if errors.As(err, &netOpErr) {
		if fmt.Sprintf("%T", netOpErr.Err) == "tls.alert" {
			// All the tls.alert error strings are reasonable to hand back to a
			// user. Confirmed against Go 1.8.
			return probs.TLS(netOpErr.Error())
		} else if netOpErr.Timeout() && netOpErr.Op == "dial" {
			return probs.Connection("Timeout during connect (likely firewall problem)")
		} else if netOpErr.Timeout() {
			return probs.Connection(fmt.Sprintf("Timeout during %s (your server may be slow or overloaded)", netOpErr.Op))
		}
	}
	var syscallErr *os.SyscallError
	if errors.As(err, &syscallErr) {
		switch syscallErr.Err {
		case syscall.ECONNREFUSED:
			return probs.Connection("Connection refused")
		case syscall.ENETUNREACH:
			return probs.Connection("Network unreachable")
		case syscall.ECONNRESET:
			return probs.Connection("Connection reset by peer")
		}
	}
	var netErr net.Error
	if errors.As(err, &netErr) && netErr.Timeout() {
		return probs.Connection("Timeout after connect (your server may be slow or overloaded)")
	}
	if errors.Is(err, berrors.ConnectionFailure) {
		return probs.Connection(err.Error())
	}
	if errors.Is(err, berrors.Unauthorized) {
		return probs.Unauthorized(err.Error())
	}
	if errors.Is(err, berrors.DNS) {
		return probs.DNS(err.Error())
	}
	if errors.Is(err, berrors.Malformed) {
		return probs.Malformed(err.Error())
	}
	if errors.Is(err, berrors.CAA) {
		return probs.CAA(err.Error())
	}

	if h2SettingsFrameErrRegex.MatchString(err.Error()) {
		return probs.Connection("Server is speaking HTTP/2 over HTTP")
	}
	return probs.Connection("Error getting validation data")
}

// isPrimaryVA returns true if the VA is the primary validation perspective.
func (va *ValidationAuthorityImpl) isPrimaryVA() bool {
	return va.perspective == PrimaryPerspective
}

// validateChallenge simply passes through to the appropriate validation method
// depending on the challenge type.
// The accountURL parameter is required for dns-account-01 challenges to
// calculate the account-specific label.
func (va *ValidationAuthorityImpl) validateChallenge(
	ctx context.Context,
	ident identifier.ACMEIdentifier,
	kind core.AcmeChallenge,
	token string,
	keyAuthorization string,
<<<<<<< HEAD
	accountURI string,
) ([]core.ValidationRecord, error) {
	va.log.Infof("validateChallenge called with challenge type %s and account URI: %s", kind, accountURI)
=======
	accountURL string,
) ([]core.ValidationRecord, error) {
	va.log.Infof("validateChallenge called with challenge type %s", kind)
	if accountURL != "" {
		urlHash := sha256.Sum256([]byte(accountURL))
		va.log.Infof("Account URL hash: %x", urlHash[:5])
	}
>>>>>>> cc41fb80
	switch kind {
	case core.ChallengeTypeHTTP01:
		return va.validateHTTP01(ctx, ident, token, keyAuthorization)
	case core.ChallengeTypeDNS01:
		// Strip a (potential) leading wildcard token from the identifier.
		ident.Value = strings.TrimPrefix(ident.Value, "*.")
		return va.validateDNS01(ctx, ident, keyAuthorization)
	case core.ChallengeTypeTLSALPN01:
		return va.validateTLSALPN01(ctx, ident, keyAuthorization)
	case core.ChallengeTypeDNSAccount01:
		// Strip a (potential) leading wildcard token from the identifier.
		ident.Value = strings.TrimPrefix(ident.Value, "*.")
<<<<<<< HEAD
		return va.validateDNSAccount01(ctx, ident, keyAuthorization, accountURI)
=======
		return va.validateDNSAccount01(ctx, ident, keyAuthorization, accountURL)
>>>>>>> cc41fb80
	}
	return nil, berrors.MalformedError("invalid challenge type %s", kind)
}

// observeLatency records entries in the validationLatency histogram of the
// latency to perform validations from the primary and remote VA perspectives.
// The labels are:
//   - operation: VA.DoDCV or VA.DoCAA as [dcv|caa]
//   - perspective: [ValidationAuthorityImpl.perspective|all]
//   - challenge_type: core.Challenge.Type
//   - problem_type: probs.ProblemType
//   - result: the result of the validation as [pass|fail]
func (va *ValidationAuthorityImpl) observeLatency(op, perspective, challType, probType, result string, latency time.Duration) {
	labels := prometheus.Labels{
		"operation":      op,
		"perspective":    perspective,
		"challenge_type": challType,
		"problem_type":   probType,
		"result":         result,
	}
	va.metrics.validationLatency.With(labels).Observe(latency.Seconds())
}

// remoteOperation is a func type that encapsulates the operation and request
// passed to va.performRemoteOperation. The operation must be a method on
// vapb.VAClient or vapb.CAAClient, and the request must be the corresponding
// proto.Message passed to that method.
type remoteOperation = func(context.Context, RemoteVA, proto.Message) (remoteResult, error)

// remoteResult is an interface that must be implemented by the results of a
// remoteOperation, such as *vapb.ValidationResult and *vapb.IsCAAValidResponse.
// It provides methods to access problem details, the associated perspective,
// and the RIR.
type remoteResult interface {
	proto.Message
	GetProblem() *corepb.ProblemDetails
	GetPerspective() string
	GetRir() string
}

const (
	// requiredRIRs is the minimum number of distinct Regional Internet
	// Registries required for MPIC-compliant validation. Per BRs Section
	// 3.2.2.9, starting March 15, 2026, the required number is 2.
	requiredRIRs = 2
)

// mpicSummary is returned by doRemoteOperation and contains a summary of the
// validation results for logging purposes. To ensure that the JSON output does
// not contain nil slices, and to ensure deterministic output use the
// summarizeMPIC function to prepare an mpicSummary.
type mpicSummary struct {
	// Passed are the perspectives that passed validation.
	Passed []string `json:"passedPerspectives"`

	// Failed are the perspectives that failed validation.
	Failed []string `json:"failedPerspectives"`

	// PassedRIRs are the Regional Internet Registries that the passing
	// perspectives reside in.
	PassedRIRs []string `json:"passedRIRs"`

	// QuorumResult is the Multi-Perspective Issuance Corroboration quorum
	// result, per BRs Section 5.4.1, Requirement 2.7 (i.e., "3/4" which should
	// be interpreted as "Three (3) out of four (4) attempted Network
	// Perspectives corroborated the determinations made by the Primary Network
	// Perspective".
	QuorumResult string `json:"quorumResult"`
}

// summarizeMPIC prepares an *mpicSummary for logging, ensuring there are no nil
// slices and output is deterministic.
func summarizeMPIC(passed, failed []string, passedRIRSet map[string]struct{}) *mpicSummary {
	if passed == nil {
		passed = []string{}
	}
	slices.Sort(passed)
	if failed == nil {
		failed = []string{}
	}
	slices.Sort(failed)

	passedRIRs := []string{}
	if passedRIRSet != nil {
		for rir := range maps.Keys(passedRIRSet) {
			passedRIRs = append(passedRIRs, rir)
		}
	}
	slices.Sort(passedRIRs)

	return &mpicSummary{
		Passed:       passed,
		Failed:       failed,
		PassedRIRs:   passedRIRs,
		QuorumResult: fmt.Sprintf("%d/%d", len(passed), len(passed)+len(failed)),
	}
}

// doRemoteOperation concurrently calls the provided operation with `req` and a
// RemoteVA once for each configured RemoteVA. It cancels remaining operations
// and returns early if either the required number of successful results is
// obtained or the number of failures exceeds va.maxRemoteFailures.
//
// Internal logic errors are logged. If the number of operation failures exceeds
// va.maxRemoteFailures, the first encountered problem is returned as a
// *probs.ProblemDetails.
func (va *ValidationAuthorityImpl) doRemoteOperation(ctx context.Context, op remoteOperation, req proto.Message) (*mpicSummary, *probs.ProblemDetails) {
	remoteVACount := len(va.remoteVAs)
	//  - Mar 15, 2026: MUST implement using at least 3 perspectives
	//  - Jun 15, 2026: MUST implement using at least 4 perspectives
	//  - Dec 15, 2026: MUST implement using at least 5 perspectives
	// See "Phased Implementation Timeline" in
	// https://github.com/cabforum/servercert/blob/main/docs/BR.md#3229-multi-perspective-issuance-corroboration
	if remoteVACount < 3 {
		return nil, probs.ServerInternal("Insufficient remote perspectives: need at least 3")
	}

	type response struct {
		addr        string
		perspective string
		rir         string
		result      remoteResult
		err         error
	}

	subCtx, cancel := context.WithCancel(ctx)
	defer cancel()

	responses := make(chan *response, remoteVACount)
	for _, i := range rand.Perm(remoteVACount) {
		go func(rva RemoteVA) {
			res, err := op(subCtx, rva, req)
			if err != nil {
				responses <- &response{rva.Address, rva.Perspective, rva.RIR, res, err}
				return
			}
			if res.GetPerspective() != rva.Perspective || res.GetRir() != rva.RIR {
				err = fmt.Errorf(
					"Expected perspective %q (%q) but got reply from %q (%q) - misconfiguration likely", rva.Perspective, rva.RIR, res.GetPerspective(), res.GetRir(),
				)
				responses <- &response{rva.Address, rva.Perspective, rva.RIR, res, err}
				return
			}
			responses <- &response{rva.Address, rva.Perspective, rva.RIR, res, err}
		}(va.remoteVAs[i])
	}

	required := remoteVACount - va.maxRemoteFailures
	var passed []string
	var failed []string
	var passedRIRs = map[string]struct{}{}
	var firstProb *probs.ProblemDetails

	for resp := range responses {
		var currProb *probs.ProblemDetails

		if resp.err != nil {
			// Failed to communicate with the remote VA.
			failed = append(failed, resp.perspective)

			if core.IsCanceled(resp.err) {
				currProb = probs.ServerInternal("Secondary validation RPC canceled")
			} else {
				va.log.Errf("Operation on remote VA (%s) failed: %s", resp.addr, resp.err)
				currProb = probs.ServerInternal("Secondary validation RPC failed")
			}
		} else if resp.result.GetProblem() != nil {
			// The remote VA returned a problem.
			failed = append(failed, resp.perspective)

			var err error
			currProb, err = bgrpc.PBToProblemDetails(resp.result.GetProblem())
			if err != nil {
				va.log.Errf("Operation on Remote VA (%s) returned malformed problem: %s", resp.addr, err)
				currProb = probs.ServerInternal("Secondary validation RPC returned malformed result")
			}
		} else {
			// The remote VA returned a successful result.
			passed = append(passed, resp.perspective)
			passedRIRs[resp.rir] = struct{}{}
		}

		if firstProb == nil && currProb != nil {
			// A problem was encountered for the first time.
			firstProb = currProb
		}

		if !features.Get().MPICFullResults {
			// To respond faster, if we get enough successes or too many failures, we cancel remaining RPCs.
			// Finish the loop to collect remaining responses into `failed` so we can rely on having a response
			// for every request we made.
			if len(passed) >= required && len(passedRIRs) >= requiredRIRs {
				cancel()
			}
			if len(failed) > va.maxRemoteFailures {
				cancel()
			}
		}

		// Once all the VAs have returned a result, break the loop.
		if len(passed)+len(failed) >= remoteVACount {
			break
		}
	}
	if len(passed) >= required && len(passedRIRs) >= requiredRIRs {
		return summarizeMPIC(passed, failed, passedRIRs), nil
	}
	if firstProb == nil {
		// This should never happen. If we didn't meet the thresholds above we
		// should have seen at least one error.
		return summarizeMPIC(passed, failed, passedRIRs), probs.ServerInternal(
			"During secondary validation: validation failed but the problem is unavailable")
	}
	firstProb.Detail = fmt.Sprintf("During secondary validation: %s", firstProb.Detail)
	return summarizeMPIC(passed, failed, passedRIRs), firstProb
}

// validationLogEvent is a struct that contains the information needed to log
// the results of DoCAA and DoDCV.
type validationLogEvent struct {
	AuthzID       string
	Requester     int64
	Identifier    identifier.ACMEIdentifier
	Challenge     core.Challenge
	Error         string `json:",omitempty"`
	InternalError string `json:",omitempty"`
	Latency       float64
	Summary       *mpicSummary `json:",omitempty"`
}

// DoDCV conducts a local Domain Control Validation (DCV) for the specified
// challenge. When invoked on the primary Validation Authority (VA) and the
// local validation succeeds, it also performs DCV validations using the
// configured remote VAs. Failed validations are indicated by a non-nil Problems
// in the returned ValidationResult. DoDCV returns error only for internal logic
// errors (and the client may receive errors from gRPC in the event of a
// communication problem). ValidationResult always includes a list of
// ValidationRecords, even when it also contains Problems. This method
// implements the DCV portion of Multi-Perspective Issuance Corroboration as
// defined in BRs Sections 3.2.2.9 and 5.4.1.
func (va *ValidationAuthorityImpl) DoDCV(ctx context.Context, req *vapb.PerformValidationRequest) (*vapb.ValidationResult, error) {
	// TODO(#8023): Once DnsNames are no longer used in RPCs, use req.Identifier
	// directly instead of setting ident.
	if req.Identifier != nil && req.DnsName != "" {
		return nil, errors.New("both Identifier and DNSName are set")
	}
	ident := identifier.FromProtoWithDefault(req)

	if core.IsAnyNilOrZero(req, ident, req.Challenge, req.Authz, req.ExpectedKeyAuthorization) {
		return nil, berrors.InternalServerError("Incomplete validation request")
	}

	chall, err := bgrpc.PBToChallenge(req.Challenge)
	if err != nil {
		return nil, errors.New("challenge failed to deserialize")
	}

	if chall.Type == core.ChallengeTypeDNSAccount01 {
		if req.Authz.AccountURI == "" {
			return nil, berrors.MalformedError("account URI cannot be empty for dns-account-01 challenges")
		}

		parsedURL, err := url.Parse(req.Authz.AccountURI)
		if err != nil {
			return nil, berrors.MalformedError("invalid account URL syntax: %s", err)
		}
		if parsedURL.Scheme == "" || parsedURL.Host == "" {
			return nil, berrors.MalformedError("account URL must be an absolute URL")
		}
	}

	err = chall.CheckPending()
	if err != nil {
		return nil, berrors.MalformedError("challenge failed consistency check: %s", err)
	}

	// Initialize variables and a deferred function to handle validation latency
	// metrics, log validation errors, and log an MPIC summary. Avoid using :=
	// to redeclare `prob`, `localLatency`, or `summary` below this point.
	var prob *probs.ProblemDetails
	var summary *mpicSummary
	var localLatency time.Duration
	start := va.clk.Now()
	logEvent := validationLogEvent{
		AuthzID:    req.Authz.Id,
		Requester:  req.Authz.RegID,
		Identifier: ident,
		Challenge:  chall,
	}
	defer func() {
		probType := ""
		outcome := fail
		if prob != nil {
			probType = string(prob.Type)
			logEvent.Error = prob.String()
			logEvent.Challenge.Error = prob
			logEvent.Challenge.Status = core.StatusInvalid
		} else {
			logEvent.Challenge.Status = core.StatusValid
			outcome = pass
		}
		// Observe local validation latency (primary|remote).
		va.observeLatency(opDCV, va.perspective, string(chall.Type), probType, outcome, localLatency)
		if va.isPrimaryVA() {
			// Observe total validation latency (primary+remote).
			va.observeLatency(opDCV, allPerspectives, string(chall.Type), probType, outcome, va.clk.Since(start))
			logEvent.Summary = summary
		}

		// Log the total validation latency.
		logEvent.Latency = va.clk.Since(start).Round(time.Millisecond).Seconds()
		va.log.AuditObject("Validation result", logEvent)
	}()

	// Do local validation. Note that we process the result in a couple ways
	// *before* checking whether it returned an error. These few checks are
	// carefully written to ensure that they work whether the local validation
	// was successful or not, and cannot themselves fail.
<<<<<<< HEAD
	accountURI := req.Authz.AccountURI
	va.log.Infof("DoDCV received account URI: %s", accountURI)
=======
	accountURL := req.Authz.AccountURI
	va.log.Infof("DoDCV received account URI: %s", accountURL)
>>>>>>> cc41fb80
	records, err := va.validateChallenge(
		ctx,
		ident,
		chall.Type,
		chall.Token,
		req.ExpectedKeyAuthorization,
<<<<<<< HEAD
		accountURI,
=======
		accountURL,
>>>>>>> cc41fb80
	)

	// Stop the clock for local validation latency.
	localLatency = va.clk.Since(start)

	// Check for malformed ValidationRecords
	logEvent.Challenge.ValidationRecord = records
	if err == nil && !logEvent.Challenge.RecordsSane() {
		err = errors.New("records from local validation failed sanity check")
	}

	if err != nil {
		logEvent.InternalError = err.Error()
		prob = detailedError(err)
		return bgrpc.ValidationResultToPB(records, filterProblemDetails(prob), va.perspective, va.rir)
	}

	if va.isPrimaryVA() {
		// Do remote validation. We do this after local validation is complete
		// to avoid wasting work when validation will fail anyway. This only
		// returns a singular problem, because the remote VAs have already
		// logged their own validationLogEvent, and it's not helpful to present
		// multiple large errors to the end user.
		op := func(ctx context.Context, remoteva RemoteVA, req proto.Message) (remoteResult, error) {
			validationRequest, ok := req.(*vapb.PerformValidationRequest)
			if !ok {
				return nil, fmt.Errorf("got type %T, want *vapb.PerformValidationRequest", req)
			}
			return remoteva.DoDCV(ctx, validationRequest)
		}
		summary, prob = va.doRemoteOperation(ctx, op, req)
	}
	return bgrpc.ValidationResultToPB(records, filterProblemDetails(prob), va.perspective, va.rir)
}<|MERGE_RESOLUTION|>--- conflicted
+++ resolved
@@ -3,7 +3,6 @@
 import (
 	"bytes"
 	"context"
-	"crypto/sha256"
 	"crypto/tls"
 	"errors"
 	"fmt"
@@ -416,19 +415,9 @@
 	kind core.AcmeChallenge,
 	token string,
 	keyAuthorization string,
-<<<<<<< HEAD
 	accountURI string,
 ) ([]core.ValidationRecord, error) {
 	va.log.Infof("validateChallenge called with challenge type %s and account URI: %s", kind, accountURI)
-=======
-	accountURL string,
-) ([]core.ValidationRecord, error) {
-	va.log.Infof("validateChallenge called with challenge type %s", kind)
-	if accountURL != "" {
-		urlHash := sha256.Sum256([]byte(accountURL))
-		va.log.Infof("Account URL hash: %x", urlHash[:5])
-	}
->>>>>>> cc41fb80
 	switch kind {
 	case core.ChallengeTypeHTTP01:
 		return va.validateHTTP01(ctx, ident, token, keyAuthorization)
@@ -441,11 +430,7 @@
 	case core.ChallengeTypeDNSAccount01:
 		// Strip a (potential) leading wildcard token from the identifier.
 		ident.Value = strings.TrimPrefix(ident.Value, "*.")
-<<<<<<< HEAD
 		return va.validateDNSAccount01(ctx, ident, keyAuthorization, accountURI)
-=======
-		return va.validateDNSAccount01(ctx, ident, keyAuthorization, accountURL)
->>>>>>> cc41fb80
 	}
 	return nil, berrors.MalformedError("invalid challenge type %s", kind)
 }
@@ -764,24 +749,15 @@
 	// *before* checking whether it returned an error. These few checks are
 	// carefully written to ensure that they work whether the local validation
 	// was successful or not, and cannot themselves fail.
-<<<<<<< HEAD
 	accountURI := req.Authz.AccountURI
 	va.log.Infof("DoDCV received account URI: %s", accountURI)
-=======
-	accountURL := req.Authz.AccountURI
-	va.log.Infof("DoDCV received account URI: %s", accountURL)
->>>>>>> cc41fb80
 	records, err := va.validateChallenge(
 		ctx,
 		ident,
 		chall.Type,
 		chall.Token,
 		req.ExpectedKeyAuthorization,
-<<<<<<< HEAD
 		accountURI,
-=======
-		accountURL,
->>>>>>> cc41fb80
 	)
 
 	// Stop the clock for local validation latency.
