--- conflicted
+++ resolved
@@ -100,12 +100,9 @@
     """
     Return the first supported challenge from the given authorization.
     Supports HTTP01, DNS01, and TLSALPN01 challenges.
-<<<<<<< HEAD
-=======
     
     Note: DNS-ACCOUNT-01 challenge type is excluded from the list of supported
     challenge types until the Python ACME library adds support for it.
->>>>>>> cc41fb80
     """
     for chall_body in authz.body.challenges:
         if isinstance(chall_body.chall, (challenges.HTTP01, challenges.DNS01, challenges.TLSALPN01)):
