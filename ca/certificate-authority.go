--- conflicted
+++ resolved
@@ -12,11 +12,8 @@
 	"crypto/rand"
 	"crypto/rsa"
 	"crypto/x509"
-<<<<<<< HEAD
 	"encoding/asn1"
-=======
 	"encoding/base64"
->>>>>>> c18d77b8
 	"encoding/hex"
 	"encoding/json"
 	"encoding/pem"
