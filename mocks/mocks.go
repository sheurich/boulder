// Copyright 2015 ISRG.  All rights reserved
// This Source Code Form is subject to the terms of the Mozilla Public
// License, v. 2.0. If a copy of the MPL was not distributed with this
// file, You can obtain one at http://mozilla.org/MPL/2.0/.

package mocks

import (
	"crypto/x509"
	"encoding/pem"
	"errors"
	"fmt"
	"io/ioutil"
	"net"
	"os"
	"strings"
	"time"

	"github.com/letsencrypt/boulder/Godeps/_workspace/src/github.com/cactus/go-statsd-client/statsd"
	"github.com/letsencrypt/boulder/Godeps/_workspace/src/github.com/cloudflare/cfssl/config"
	"github.com/letsencrypt/boulder/Godeps/_workspace/src/github.com/cloudflare/cfssl/info"
	"github.com/letsencrypt/boulder/Godeps/_workspace/src/github.com/cloudflare/cfssl/ocsp"
	"github.com/letsencrypt/boulder/Godeps/_workspace/src/github.com/cloudflare/cfssl/signer"
	"github.com/letsencrypt/boulder/Godeps/_workspace/src/github.com/jmhodges/clock"
	"github.com/letsencrypt/boulder/Godeps/_workspace/src/github.com/letsencrypt/go-jose"
	"github.com/letsencrypt/boulder/Godeps/_workspace/src/github.com/miekg/dns"
	"github.com/letsencrypt/boulder/Godeps/_workspace/src/golang.org/x/net/context"

	"github.com/letsencrypt/boulder/core"
)

// DNSResolver is a mock
type DNSResolver struct {
}

// LookupTXT is a mock
<<<<<<< HEAD
func (mock *DNSResolver) LookupTXT(hostname string) ([]string, []string, error) {
=======
func (mock *DNSResolver) LookupTXT(ctx context.Context, hostname string) ([]string, error) {
>>>>>>> f1c07417
	if hostname == "_acme-challenge.servfail.com" {
		return nil, nil, fmt.Errorf("SERVFAIL")
	}
	if hostname == "_acme-challenge.good-dns01.com" {
		// base64(sha256("LoqXcYV8q5ONbJQxbmR7SCTNo3tiAXDfowyjxAjEuX0"
		//               + "." + "9jg46WB3rR_AHD-EBXdN7cBkH1WOu0tA3M9fm21mqTI"))
		// expected token + test account jwk thumbprint
		return []string{"LPsIwTo7o8BoG0-vjCyGQGBWSVIPxI-i_X336eUOQZo"}, []string{"respect my authority!"}, nil
	}
	return []string{"hostname"}, []string{"respect my authority!"}, nil
}

// TimeoutError returns a net.OpError for which Timeout() returns true.
func TimeoutError() *net.OpError {
	return &net.OpError{
		Err: os.NewSyscallError("ugh timeout", timeoutError{}),
	}
}

type timeoutError struct{}

func (t timeoutError) Error() string {
	return "so sloooow"
}
func (t timeoutError) Timeout() bool {
	return true
}

// LookupHost is a mock
//
// Note: see comments on LookupMX regarding email.only
//
func (mock *DNSResolver) LookupHost(ctx context.Context, hostname string) ([]net.IP, error) {
	if hostname == "always.invalid" ||
		hostname == "invalid.invalid" ||
		hostname == "email.only" {
		return []net.IP{}, nil
	}
	if hostname == "always.timeout" {
		return []net.IP{}, TimeoutError()
	}
	if hostname == "always.error" {
		return []net.IP{}, &net.OpError{
			Err: errors.New("some net error"),
		}
	}
	ip := net.ParseIP("127.0.0.1")
	return []net.IP{ip}, nil
}

// LookupCAA is a mock
func (mock *DNSResolver) LookupCAA(ctx context.Context, domain string) ([]*dns.CAA, error) {
	var results []*dns.CAA
	var record dns.CAA
	switch strings.TrimRight(domain, ".") {
	case "caa-timeout.com":
		return nil, TimeoutError()
	case "reserved.com":
		record.Tag = "issue"
		record.Value = "symantec.com"
		results = append(results, &record)
	case "critical.com":
		record.Flag = 1
		record.Tag = "issue"
		record.Value = "symantec.com"
		results = append(results, &record)
	case "present.com":
		record.Tag = "issue"
		record.Value = "letsencrypt.org"
		results = append(results, &record)
	case "com":
		// Nothing should ever call this, since CAA checking should stop when it
		// reaches a public suffix.
		fallthrough
	case "servfail.com":
		return results, fmt.Errorf("SERVFAIL")
	}
	return results, nil
}

// LookupMX is a mock
//
// Note: the email.only domain must have an MX but no A or AAAA
// records. The mock LookupHost returns an address of 127.0.0.1 for
// all domains except for special cases, so MX-only domains must be
// handled in both LookupHost and LookupMX.
//
func (mock *DNSResolver) LookupMX(ctx context.Context, domain string) ([]string, error) {
	switch strings.TrimRight(domain, ".") {
	case "letsencrypt.org":
		fallthrough
	case "email.only":
		fallthrough
	case "email.com":
		return []string{"mail.email.com"}, nil
	}
	return nil, nil
}

// StorageAuthority is a mock
type StorageAuthority struct {
	clk               clock.Clock
	authorizedDomains map[string]bool
}

// NewStorageAuthority creates a new mock storage authority
// with the given clock.
func NewStorageAuthority(clk clock.Clock) *StorageAuthority {
	return &StorageAuthority{clk: clk}
}

const (
	test1KeyPublicJSON = `
{
	"kty":"RSA",
	"n":"yNWVhtYEKJR21y9xsHV-PD_bYwbXSeNuFal46xYxVfRL5mqha7vttvjB_vc7Xg2RvgCxHPCqoxgMPTzHrZT75LjCwIW2K_klBYN8oYvTwwmeSkAz6ut7ZxPv-nZaT5TJhGk0NT2kh_zSpdriEJ_3vW-mqxYbbBmpvHqsa1_zx9fSuHYctAZJWzxzUZXykbWMWQZpEiE0J4ajj51fInEzVn7VxV-mzfMyboQjujPh7aNJxAWSq4oQEJJDgWwSh9leyoJoPpONHxh5nEE5AjE01FkGICSxjpZsF-w8hOTI3XXohUdu29Se26k2B0PolDSuj0GIQU6-W9TdLXSjBb2SpQ",
	"e":"AAEAAQ"
}`
	test2KeyPublicJSON = `{
		"kty":"RSA",
		"n":"qnARLrT7Xz4gRcKyLdydmCr-ey9OuPImX4X40thk3on26FkMznR3fRjs66eLK7mmPcBZ6uOJseURU6wAaZNmemoYx1dMvqvWWIyiQleHSD7Q8vBrhR6uIoO4jAzJZR-ChzZuSDt7iHN-3xUVspu5XGwXU_MVJZshTwp4TaFx5elHIT_ObnTvTOU3Xhish07AbgZKmWsVbXh5s-CrIicU4OexJPgunWZ_YJJueOKmTvnLlTV4MzKR2oZlBKZ27S0-SfdV_QDx_ydle5oMAyKVtlAV35cyPMIsYNwgUGBCdY_2Uzi5eX0lTc7MPRwz6qR1kip-i59VcGcUQgqHV6Fyqw",
		"e":"AAEAAQ"
	}`
	agreementURL = "http://example.invalid/terms"
)

// GetRegistration is a mock
func (sa *StorageAuthority) GetRegistration(id int64) (core.Registration, error) {
	if id == 100 {
		// Tag meaning "Missing"
		return core.Registration{}, errors.New("missing")
	}
	if id == 101 {
		// Tag meaning "Malformed"
		return core.Registration{}, nil
	}

	keyJSON := []byte(test1KeyPublicJSON)
	var parsedKey jose.JsonWebKey
	parsedKey.UnmarshalJSON(keyJSON)

	return core.Registration{
		ID:        id,
		Key:       parsedKey,
		Agreement: agreementURL,
		InitialIP: net.ParseIP("5.6.7.8"),
		CreatedAt: time.Date(2003, 9, 27, 0, 0, 0, 0, time.UTC),
	}, nil
}

// GetRegistrationByKey is a mock
func (sa *StorageAuthority) GetRegistrationByKey(jwk jose.JsonWebKey) (core.Registration, error) {
	var test1KeyPublic jose.JsonWebKey
	var test2KeyPublic jose.JsonWebKey
	test1KeyPublic.UnmarshalJSON([]byte(test1KeyPublicJSON))
	test2KeyPublic.UnmarshalJSON([]byte(test2KeyPublicJSON))

	if core.KeyDigestEquals(jwk, test1KeyPublic) {
		return core.Registration{ID: 1, Key: jwk, Agreement: agreementURL}, nil
	}

	if core.KeyDigestEquals(jwk, test2KeyPublic) {
		// No key found
		return core.Registration{ID: 2}, core.NoSuchRegistrationError("reg not found")
	}

	// Return a fake registration. Make sure to fill the key field to avoid marshaling errors.
	return core.Registration{ID: 1, Key: test1KeyPublic, Agreement: agreementURL}, nil
}

// GetAuthorization is a mock
func (sa *StorageAuthority) GetAuthorization(id string) (core.Authorization, error) {
	authz := core.Authorization{
		ID:             "valid",
		Status:         core.StatusValid,
		RegistrationID: 1,
		Identifier:     core.AcmeIdentifier{Type: "dns", Value: "not-an-example.com"},
		Challenges: []core.Challenge{
			core.Challenge{
				ID:   23,
				Type: "dns",
			},
		},
	}

	if id == "valid" {
		exp := sa.clk.Now().AddDate(100, 0, 0)
		authz.Expires = &exp
		authz.Challenges[0].URI = "http://localhost:4300/acme/challenge/valid/23"
		return authz, nil
	} else if id == "expired" {
		exp := sa.clk.Now().AddDate(0, -1, 0)
		authz.Expires = &exp
		authz.Challenges[0].URI = "http://localhost:4300/acme/challenge/expired/23"
		return authz, nil
	}

	return core.Authorization{}, fmt.Errorf("authz not found")
}

// GetCertificate is a mock
func (sa *StorageAuthority) GetCertificate(serial string) (core.Certificate, error) {
	// Serial ee == 238.crt
	if serial == "0000000000000000000000000000000000ee" {
		certPemBytes, _ := ioutil.ReadFile("test/238.crt")
		certBlock, _ := pem.Decode(certPemBytes)
		return core.Certificate{
			RegistrationID: 1,
			DER:            certBlock.Bytes,
		}, nil
	} else if serial == "0000000000000000000000000000000000b2" {
		certPemBytes, _ := ioutil.ReadFile("test/178.crt")
		certBlock, _ := pem.Decode(certPemBytes)
		return core.Certificate{
			RegistrationID: 1,
			DER:            certBlock.Bytes,
		}, nil
	} else {
		return core.Certificate{}, errors.New("No cert")
	}
}

// GetCertificateStatus is a mock
func (sa *StorageAuthority) GetCertificateStatus(serial string) (core.CertificateStatus, error) {
	// Serial ee == 238.crt
	if serial == "0000000000000000000000000000000000ee" {
		return core.CertificateStatus{
			Status: core.OCSPStatusGood,
		}, nil
	} else if serial == "0000000000000000000000000000000000b2" {
		return core.CertificateStatus{
			Status: core.OCSPStatusRevoked,
		}, nil
	} else {
		return core.CertificateStatus{}, errors.New("No cert status")
	}
}

// AlreadyDeniedCSR is a mock
func (sa *StorageAuthority) AlreadyDeniedCSR([]string) (bool, error) {
	return false, nil
}

// AddCertificate is a mock
func (sa *StorageAuthority) AddCertificate(certDER []byte, regID int64) (digest string, err error) {
	return
}

// FinalizeAuthorization is a mock
func (sa *StorageAuthority) FinalizeAuthorization(authz core.Authorization) (err error) {
	return
}

// MarkCertificateRevoked is a mock
func (sa *StorageAuthority) MarkCertificateRevoked(serial string, reasonCode core.RevocationCode) (err error) {
	return
}

// UpdateOCSP is a mock
func (sa *StorageAuthority) UpdateOCSP(serial string, ocspResponse []byte) (err error) {
	return
}

// NewPendingAuthorization is a mock
func (sa *StorageAuthority) NewPendingAuthorization(authz core.Authorization) (output core.Authorization, err error) {
	return
}

// NewRegistration is a mock
func (sa *StorageAuthority) NewRegistration(reg core.Registration) (regR core.Registration, err error) {
	return
}

// UpdatePendingAuthorization is a mock
func (sa *StorageAuthority) UpdatePendingAuthorization(authz core.Authorization) (err error) {
	return
}

// UpdateRegistration is a mock
func (sa *StorageAuthority) UpdateRegistration(reg core.Registration) (err error) {
	return
}

// GetSCTReceipt  is a mock
func (sa *StorageAuthority) GetSCTReceipt(serial string, logID string) (sct core.SignedCertificateTimestamp, err error) {
	return
}

// AddSCTReceipt is a mock
func (sa *StorageAuthority) AddSCTReceipt(sct core.SignedCertificateTimestamp) (err error) {
	if sct.Signature == nil {
		err = fmt.Errorf("Bad times")
	}
	return
}

// GetLatestValidAuthorization is a mock
func (sa *StorageAuthority) GetLatestValidAuthorization(registrationID int64, identifier core.AcmeIdentifier) (authz core.Authorization, err error) {
	if registrationID == 1 && identifier.Type == "dns" {
		if sa.authorizedDomains[identifier.Value] || identifier.Value == "not-an-example.com" {
			exp := sa.clk.Now().AddDate(100, 0, 0)
			return core.Authorization{Status: core.StatusValid, RegistrationID: 1, Expires: &exp, Identifier: identifier}, nil
		}
	}
	return core.Authorization{}, errors.New("no authz")
}

// CountCertificatesRange is a mock
func (sa *StorageAuthority) CountCertificatesRange(_, _ time.Time) (int64, error) {
	return 0, nil
}

// CountCertificatesByNames is a mock
func (sa *StorageAuthority) CountCertificatesByNames(_ []string, _, _ time.Time) (ret map[string]int, err error) {
	return
}

// CountRegistrationsByIP is a mock
func (sa *StorageAuthority) CountRegistrationsByIP(_ net.IP, _, _ time.Time) (int, error) {
	return 0, nil
}

// CountPendingAuthorizations is a mock
func (sa *StorageAuthority) CountPendingAuthorizations(_ int64) (int, error) {
	return 0, nil
}

// Publisher is a mock
type Publisher struct {
	// empty
}

// SubmitToCT is a mock
func (*Publisher) SubmitToCT([]byte) error {
	return nil
}

// BadHSMSigner represents a CFSSL signer that always returns a PKCS#11 error.
type BadHSMSigner string

// Info is a mock
func (bhs BadHSMSigner) Info(info.Req) (*info.Resp, error) {
	return nil, nil
}

// Policy is a mock
func (bhs BadHSMSigner) Policy() *config.Signing {
	return nil
}

// SetPolicy is a mock
func (bhs BadHSMSigner) SetPolicy(*config.Signing) {
	return
}

// SigAlgo is a mock
func (bhs BadHSMSigner) SigAlgo() x509.SignatureAlgorithm {
	return x509.UnknownSignatureAlgorithm
}

// Sign always returns a PKCS#11 error, in the format used by
// github.com/miekg/pkcs11
func (bhs BadHSMSigner) Sign(req signer.SignRequest) (cert []byte, err error) {
	return nil, fmt.Errorf(string(bhs))
}

// BadHSMOCSPSigner represents a CFSSL OCSP signer that always returns a
// PKCS#11 error
type BadHSMOCSPSigner string

// Sign always returns a PKCS#11 error, in the format used by
// github.com/miekg/pkcs11
func (bhos BadHSMOCSPSigner) Sign(ocsp.SignRequest) ([]byte, error) {
	return nil, fmt.Errorf(string(bhos))
}

// Statter is a stat counter that is a no-op except for locally handling Inc
// calls (which are most of what we use).
type Statter struct {
	statsd.NoopClient
	Counters map[string]int64
}

// Inc increments the indicated metric by the indicated value, in the Counters
// map maintained by the statter
func (s *Statter) Inc(metric string, value int64, rate float32) error {
	s.Counters[metric] += value
	return nil
}

// NewStatter returns an empty statter with all counters zero
func NewStatter() Statter {
	return Statter{statsd.NoopClient{}, map[string]int64{}}
}<|MERGE_RESOLUTION|>--- conflicted
+++ resolved
@@ -34,11 +34,7 @@
 }
 
 // LookupTXT is a mock
-<<<<<<< HEAD
-func (mock *DNSResolver) LookupTXT(hostname string) ([]string, []string, error) {
-=======
-func (mock *DNSResolver) LookupTXT(ctx context.Context, hostname string) ([]string, error) {
->>>>>>> f1c07417
+func (mock *DNSResolver) LookupTXT(ctx context.Context, hostname string) ([]string, []string, error) {
 	if hostname == "_acme-challenge.servfail.com" {
 		return nil, nil, fmt.Errorf("SERVFAIL")
 	}
